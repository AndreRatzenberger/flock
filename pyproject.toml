--- conflicted
+++ resolved
@@ -52,17 +52,11 @@
     "toml>=0.10.2",
     "tqdm>=4.67.1",
     "uvicorn>=0.34.0",
-<<<<<<< HEAD
     "mem0ai[graph]>=0.1.101",
     "aiosqlite>=0.21.0",
     "markdown2>=2.5.3",
     "wd-di>=0.2.14",
-=======
-    "mem0ai[graph]==0.1.101",
-    "aiosqlite>=0.21.0",
-    "markdown2>=2.5.3",
     "zep-python>=2.0.2",
->>>>>>> 942fdc34
 ]
 
 [project.optional-dependencies]
